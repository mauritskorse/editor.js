--- conflicted
+++ resolved
@@ -218,11 +218,7 @@
 
             upload.current = progress;
 
-<<<<<<< HEAD
-            codex.editor.content.switchBlock(codex.editor.content.currentNode, progress, 'attaches');
-=======
             codex.editor.content.switchBlock(fileWrapper, progress, 'attaches');
->>>>>>> 19599675
 
         },
 
